# -*- coding: utf-8 -*-
import os
import string
import io


class KeywordProcessor(object):
    """KeywordProcessor

    Attributes:
        _keyword (str): Used as key to store keywords in trie dictionary.
            Defaults to '_keyword_'
        non_word_boundaries (set(str)): Characters that will determine if the word is continuing.
            Defaults to set([A-Za-z0-9_])
        keyword_trie_dict (dict): Trie dict built character by character, that is used for lookup
            Defaults to empty dictionary
        case_sensitive (boolean): if the search algorithm should be case sensitive or not.
            Defaults to False

    Examples:
        >>> # import module
        >>> from flashtext import KeywordProcessor
        >>> # Create an object of KeywordProcessor
        >>> keyword_processor = KeywordProcessor()
        >>> # add keywords
        >>> keyword_names = ['NY', 'new-york', 'SF']
        >>> clean_names = ['new york', 'new york', 'san francisco']
        >>> for keyword_name, clean_name in zip(keyword_names, clean_names):
        >>>     keyword_processor.add_keyword(keyword_name, clean_name)
        >>> keywords_found = keyword_processor.extract_keywords('I love SF and NY. new-york is the best.')
        >>> keywords_found
        >>> ['san francisco', 'new york', 'new york']

    Note:
        * loosely based on `Aho-Corasick algorithm <https://en.wikipedia.org/wiki/Aho%E2%80%93Corasick_algorithm>`_.
        * Idea came from this `Stack Overflow Question <https://stackoverflow.com/questions/44178449/regex-replace-is-taking-time-for-millions-of-documents-how-to-make-it-faster>`_.
    """

    def __init__(self, case_sensitive=False):
        """
        Args:
            case_sensitive (boolean): Keyword search should be case sensitive set or not.
                Defaults to False
        """
        self._keyword = '_keyword_'
        self._white_space_chars = set(['.', '\t', '\n', '\a', ' ', ','])
        try:
            # python 2.x
            self.non_word_boundaries = set(string.digits + string.letters + '_')
        except AttributeError:
            # python 3.x
            self.non_word_boundaries = set(string.digits + string.ascii_letters + '_')
        self.keyword_trie_dict = dict()
        self.case_sensitive = case_sensitive
        self._terms_in_trie = 0

    def __len__(self):
        """Number of terms present in the keyword_trie_dict

        Returns:
            length : int
                Count of number of distinct terms in trie dictionary.

        """
        return self._terms_in_trie

    def __contains__(self, word):
        """To check if word is present in the keyword_trie_dict

        Args:
            word : string
                word that you want to check

        Returns:
            status : bool
                If word is present as it is in keyword_trie_dict then we return True, else False

        Examples:
            >>> keyword_processor.add_keyword('Big Apple')
            >>> 'Big Apple' in keyword_processor
            >>> # True

        """
        current_dict = self.keyword_trie_dict
        len_covered = 0
        for char in word:
            if not self.case_sensitive:
                char = char.lower()
            if char in current_dict:
                current_dict = current_dict[char]
                len_covered += 1
            else:
                break
        return self._keyword in current_dict and len_covered == len(word)

    def __getitem__(self, word):
        """if word is present in keyword_trie_dict return the clean name for it.

        Args:
            word : string
                word that you want to check

        Returns:
            keyword : string
                If word is present as it is in keyword_trie_dict then we return keyword mapped to it.

        Examples:
            >>> keyword_processor.add_keyword('Big Apple', 'New York')
            >>> keyword_processor['Big Apple']
            >>> # New York
        """
        current_dict = self.keyword_trie_dict
        len_covered = 0
        for char in word:
            if not self.case_sensitive:
                char = char.lower()
            if char in current_dict:
                current_dict = current_dict[char]
                len_covered += 1
            else:
                break
        if self._keyword in current_dict and len_covered == len(word):
            return current_dict[self._keyword]

    def __setitem__(self, keyword, clean_name=None):
        """To add keyword to the dictionary
        pass the keyword and the clean name it maps to.

        Args:
            keyword : string
                keyword that you want to identify

            clean_name : string
                clean term for that keyword that you would want to get back in return or replace
                if not provided, keyword will be used as the clean name also.

        Examples:
            >>> keyword_processor['Big Apple'] = 'New York'
        """
        status = False
        if not clean_name and keyword:
            clean_name = keyword

        if keyword and clean_name:
            current_dict = self.keyword_trie_dict
            for letter in keyword:
                if not self.case_sensitive:
                    letter = letter.lower()
                current_dict = current_dict.setdefault(letter, {})
            if self._keyword not in current_dict:
                status = True
                self._terms_in_trie += 1
            current_dict[self._keyword] = clean_name
        return status

    def __delitem__(self, keyword):
        """To remove keyword from the dictionary
        pass the keyword and the clean name it maps to.

        Args:
            keyword : string
                keyword that you want to remove if it's present

        Examples:
            >>> keyword_processor.add_keyword('Big Apple')
            >>> del keyword_processor['Big Apple']
        """
        status = False
        if keyword:
            current_dict = self.keyword_trie_dict
            character_trie_list = []
            for letter in keyword:
                if not self.case_sensitive:
                    letter = letter.lower()
                if letter in current_dict:
                    character_trie_list.append((letter, current_dict))
                    current_dict = current_dict[letter]
                else:
                    # if character is not found, break out of the loop
                    current_dict = None
                    break
            # remove the characters from trie dict if there are no other keywords with them
            if current_dict and self._keyword in current_dict:
                # we found a complete match for input keyword.
                character_trie_list.append((self._keyword, current_dict))
                character_trie_list.reverse()

                for key_to_remove, dict_pointer in character_trie_list:
                    if len(dict_pointer.keys()) == 1:
                        dict_pointer.pop(key_to_remove)
                    else:
                        # more than one key means more than 1 path.
                        # Delete not required path and keep the other
                        dict_pointer.pop(key_to_remove)
                        break
                # successfully removed keyword
                status = True
                self._terms_in_trie -= 1
        return status

    def __iter__(self):
        """Disabled iteration as get_all_keywords() is the right way to iterate
        """
        raise NotImplementedError("Please use get_all_keywords() instead")

    def set_non_word_boundaries(self, non_word_boundaries):
        """set of characters that will be considered as part of word.

        Args:
            non_word_boundaries (set(str)):
                Set of characters that will be considered as part of word.

        """
        self.non_word_boundaries = non_word_boundaries

    def add_non_word_boundary(self, character):
        """add a character that will be considered as part of word.

        Args:
            character (char):
                Character that will be considered as part of word.

        """
        self.non_word_boundaries.add(character)

    def add_keyword(self, keyword, clean_name=None):
        """To add one or more keywords to the dictionary
        pass the keyword and the clean name it maps to.

        Args:
            keyword : string
                keyword that you want to identify

            clean_name : string
                clean term for that keyword that you would want to get back in return or replace
                if not provided, keyword will be used as the clean name also.

        Returns:
            status : bool
                The return value. True for success, False otherwise.

        Examples:
            >>> keyword_processor.add_keyword('Big Apple', 'New York')
            >>> # This case 'Big Apple' will return 'New York'
            >>> # OR
            >>> keyword_processor.add_keyword('Big Apple')
            >>> # This case 'Big Apple' will return 'Big Apple'
        """
        return self.__setitem__(keyword, clean_name)

    def remove_keyword(self, keyword):
        """To remove one or more keywords from the dictionary
        pass the keyword and the clean name it maps to.

        Args:
            keyword : string
                keyword that you want to remove if it's present

        Returns:
            status : bool
                The return value. True for success, False otherwise.

        Examples:
            >>> keyword_processor.add_keyword('Big Apple')
            >>> keyword_processor.remove_keyword('Big Apple')
            >>> # Returns True
            >>> # This case 'Big Apple' will no longer be a recognized keyword
            >>> keyword_processor.remove_keyword('Big Apple')
            >>> # Returns False

        """
        return self.__delitem__(keyword)

    def get_keyword(self, word):
        """if word is present in keyword_trie_dict return the clean name for it.

        Args:
            word : string
                word that you want to check

        Returns:
            keyword : string
                If word is present as it is in keyword_trie_dict then we return keyword mapped to it.

        Examples:
            >>> keyword_processor.add_keyword('Big Apple', 'New York')
            >>> keyword_processor.get('Big Apple')
            >>> # New York
        """
        return self.__getitem__(word)

    def add_keyword_from_file(self, keyword_file, encoding="utf-8"):
        """To add keywords from a file

        Args:
            keyword_file : path to keywords file
            encoding : specify the encoding of the file

        Examples:
            keywords file format can be like:

            >>> # Option 1: keywords.txt content
            >>> # java_2e=>java
            >>> # java programing=>java
            >>> # product management=>product management
            >>> # product management techniques=>product management

            >>> # Option 2: keywords.txt content
            >>> # java
            >>> # python
            >>> # c++

            >>> keyword_processor.add_keyword_from_file('keywords.txt')

        Raises:
            IOError: If `keyword_file` path is not valid

        """
        if not os.path.isfile(keyword_file):
            raise IOError("Invalid file path {}".format(keyword_file))
        with io.open(keyword_file, encoding=encoding) as f:
            for line in f:
                if '=>' in line:
                    keyword, clean_name = line.split('=>')
                    self.add_keyword(keyword, clean_name.strip())
                else:
                    keyword = line.strip()
                    self.add_keyword(keyword)

    def add_keywords_from_dict(self, keyword_dict):
        """To add keywords from a dictionary

        Args:
            keyword_dict (dict): A dictionary with `str` key and (list `str`) as value

        Examples:
            >>> keyword_dict = {
                    "java": ["java_2e", "java programing"],
                    "product management": ["PM", "product manager"]
                }
            >>> keyword_processor.add_keywords_from_dict(keyword_dict)

        Raises:
            AttributeError: If value for a key in `keyword_dict` is not a list.

        """
        for clean_name, keywords in keyword_dict.items():
            if not isinstance(keywords, list):
                raise AttributeError("Value of key {} should be a list".format(clean_name))

            for keyword in keywords:
                self.add_keyword(keyword, clean_name)

    def remove_keywords_from_dict(self, keyword_dict):
        """To remove keywords from a dictionary

        Args:
            keyword_dict (dict): A dictionary with `str` key and (list `str`) as value

        Examples:
            >>> keyword_dict = {
                    "java": ["java_2e", "java programing"],
                    "product management": ["PM", "product manager"]
                }
            >>> keyword_processor.remove_keywords_from_dict(keyword_dict)

        Raises:
            AttributeError: If value for a key in `keyword_dict` is not a list.

        """
        for clean_name, keywords in keyword_dict.items():
            if not isinstance(keywords, list):
                raise AttributeError("Value of key {} should be a list".format(clean_name))

            for keyword in keywords:
                self.remove_keyword(keyword)

    def add_keywords_from_list(self, keyword_list):
        """To add keywords from a list

        Args:
            keyword_list (list(str)): List of keywords to add

        Examples:
            >>> keyword_processor.add_keywords_from_list(["java", "python"]})
        Raises:
            AttributeError: If `keyword_list` is not a list.

        """
        if not isinstance(keyword_list, list):
            raise AttributeError("keyword_list should be a list")

        for keyword in keyword_list:
            self.add_keyword(keyword)

    def remove_keywords_from_list(self, keyword_list):
        """To remove keywords present in list

        Args:
            keyword_list (list(str)): List of keywords to remove

        Examples:
            >>> keyword_processor.remove_keywords_from_list(["java", "python"]})
        Raises:
            AttributeError: If `keyword_list` is not a list.

        """
        if not isinstance(keyword_list, list):
                raise AttributeError("keyword_list should be a list")

        for keyword in keyword_list:
            self.remove_keyword(keyword)

    def get_all_keywords(self, term_so_far='', current_dict=None):
        """Recursively builds a dictionary of keywords present in the dictionary
        And the clean name mapped to those keywords.

        Args:
            term_so_far : string
                term built so far by adding all previous characters
            current_dict : dict
                current recursive position in dictionary

        Returns:
            terms_present : dict
                A map of key and value where each key is a term in the keyword_trie_dict.
                And value mapped to it is the clean name mapped to it.

        Examples:
            >>> keyword_processor = KeywordProcessor()
            >>> keyword_processor.add_keyword('j2ee', 'Java')
            >>> keyword_processor.add_keyword('Python', 'Python')
            >>> keyword_processor.get_all_keywords()
            >>> {'j2ee': 'Java', 'python': 'Python'}
            >>> # NOTE: for case_insensitive all keys will be lowercased.
        """
        terms_present = {}
        if not term_so_far:
            term_so_far = ''
        if current_dict is None:
            current_dict = self.keyword_trie_dict
        for key in current_dict:
            if key == '_keyword_':
                terms_present[term_so_far] = current_dict[key]
            else:
                sub_values = self.get_all_keywords(term_so_far + key, current_dict[key])
                for key in sub_values:
                    terms_present[key] = sub_values[key]
        return terms_present

    def extract_keywords(self, sentence, span_info=False, max_cost=0):
        """Searches in the string for all keywords present in corpus.
        Keywords present are added to a list `keywords_extracted` and returned.

        Args:
            sentence (str): Line of text where we will search for keywords
            span_info (bool): True if you need to span the boundaries where the extraction has been performed
            max_cost (int): maximum levensthein distance to accept when extracting keywords

        Returns:
            keywords_extracted (list(str)): List of terms/keywords found in sentence that match our corpus

        Examples:
            >>> from flashtext import KeywordProcessor
            >>> keyword_processor = KeywordProcessor()
            >>> keyword_processor.add_keyword('Big Apple', 'New York')
            >>> keyword_processor.add_keyword('Bay Area')
            >>> keywords_found = keyword_processor.extract_keywords('I love Big Apple and Bay Area.')
            >>> keywords_found
            >>> ['New York', 'Bay Area']
            >>> keywords_found = keyword_processor.extract_keywords('I love Big Aple and Baay Area.', max_cost=1)
            >>> keywords_found
            >>> ['New York', 'Bay Area']
        """
        keywords_extracted = []
        if not sentence:
            # if sentence is empty or none just return empty list
            return keywords_extracted
        current_dict = self.keyword_trie_dict
        sequence_start_pos = 0
        sequence_end_pos = 0
        reset_current_dict = False
        idx = 0
        sentence_len = len(sentence)
        curr_cost = max_cost
        while idx < sentence_len:
            char = sentence[idx]
            if not self.case_sensitive:
                char = char.lower()
            # when we reach a character that might denote word end
            if char not in self.non_word_boundaries:

                # if end is present in current_dict
                if self._keyword in current_dict or char in current_dict:
                    # update longest sequence found
                    sequence_found = None
                    longest_sequence_found = None
                    is_longer_seq_found = False
                    if self._keyword in current_dict:
                        sequence_found = current_dict[self._keyword]
                        longest_sequence_found = current_dict[self._keyword]
                        sequence_end_pos = idx

                    # re look for longest_sequence from this position
                    if char in current_dict:
                        current_dict_continued = current_dict[char]

                        idy = idx + 1
                        while idy < sentence_len:
                            inner_char = sentence[idy]
                            if not self.case_sensitive:
                                inner_char = inner_char.lower()
                            if inner_char not in self.non_word_boundaries and self._keyword in current_dict_continued:
                                # update longest sequence found
                                longest_sequence_found = current_dict_continued[self._keyword]
                                sequence_end_pos = idy
                                is_longer_seq_found = True
                            if inner_char in current_dict_continued:
                                current_dict_continued = current_dict_continued[inner_char]
                            elif curr_cost > 0:
                                next_word = self.get_next_word(sentence[idy:])
                                current_dict_continued, cost, _ = next(
                                    self.levensthein(next_word, max_cost=curr_cost, start_node=current_dict_continued),
                                    ({}, 0, 0),
                                ) # current_dict_continued to empty dict by default, so next iteration goes to a `break`
                                curr_cost -= cost
                                idy += len(next_word) - 1
                                if not current_dict_continued:
                                    break
                            else:
                                break
                            idy += 1
                        else:
                            # end of sentence reached.
                            if self._keyword in current_dict_continued:
                                # update longest sequence found
                                longest_sequence_found = current_dict_continued[self._keyword]
                                sequence_end_pos = idy
                                is_longer_seq_found = True
                        if is_longer_seq_found:
                            idx = sequence_end_pos
                    current_dict = self.keyword_trie_dict
                    if longest_sequence_found:
                        keywords_extracted.append((longest_sequence_found, sequence_start_pos, idx))
                        curr_cost = max_cost
                    reset_current_dict = True
                else:
                    # we reset current_dict
                    current_dict = self.keyword_trie_dict
                    reset_current_dict = True
            elif char in current_dict:
                # we can continue from this char
                current_dict = current_dict[char]
            elif curr_cost > 0:
                next_word = self.get_next_word(sentence[idx:])
                current_dict, cost, _ = next(
                    self.levensthein(next_word, max_cost=curr_cost, start_node=current_dict),
                    (self.keyword_trie_dict, 0, 0)
                )
                curr_cost -= cost
                idx += len(next_word) - 1
            else:
                # we reset current_dict
                current_dict = self.keyword_trie_dict
                reset_current_dict = True
                # skip to end of word
                idy = idx + 1
                while idy < sentence_len:
                    char = sentence[idy]
                    if not self.case_sensitive:
                        char = char.lower()
                    if char not in self.non_word_boundaries:
                        break
                    idy += 1
                idx = idy
            # if we are end of sentence and have a sequence discovered
            if idx + 1 >= sentence_len:
                if self._keyword in current_dict:
                    sequence_found = current_dict[self._keyword]
                    keywords_extracted.append((sequence_found, sequence_start_pos, sentence_len))
            idx += 1
            if reset_current_dict:
                reset_current_dict = False
                sequence_start_pos = idx
        if span_info:
            return keywords_extracted
        return [value[0] for value in keywords_extracted]

    def replace_keywords(self, sentence, max_cost=0):
        """Searches in the string for all keywords present in corpus.
        Keywords present are replaced by the clean name and a new string is returned.

        Args:
            sentence (str): Line of text where we will replace keywords

        Returns:
            new_sentence (str): Line of text with replaced keywords

        Examples:
            >>> from flashtext import KeywordProcessor
            >>> keyword_processor = KeywordProcessor()
            >>> keyword_processor.add_keyword('Big Apple', 'New York')
            >>> keyword_processor.add_keyword('Bay Area')
            >>> new_sentence = keyword_processor.replace_keywords('I love Big Apple and bay area.')
            >>> new_sentence
            >>> 'I love New York and Bay Area.'

        """
        if not sentence:
            # if sentence is empty or none just return the same.
            return sentence
        new_sentence = []
        orig_sentence = sentence
        current_word = ''
        current_dict = self.keyword_trie_dict
        current_white_space = ''
        sequence_end_pos = 0
        idx = 0
        sentence_len = len(sentence)
        curr_cost = max_cost
        while idx < sentence_len:
            char = sentence[idx]
<<<<<<< HEAD
            if not self.case_sensitive:
                char = char.lower()
            current_word += orig_sentence[idx]
=======
>>>>>>> b316c7e9
            # when we reach whitespace
            if char not in self.non_word_boundaries:
                current_word += orig_sentence[idx]
                current_white_space = char
                # if end is present in current_dict
                if self._keyword in current_dict or char in current_dict:
                    # update longest sequence found
                    sequence_found = None
                    longest_sequence_found = None
                    is_longer_seq_found = False
                    if self._keyword in current_dict:
                        sequence_found = current_dict[self._keyword]
                        longest_sequence_found = current_dict[self._keyword]
                        sequence_end_pos = idx

                    # re look for longest_sequence from this position
                    if char in current_dict:
                        current_dict_continued = current_dict[char]
                        current_word_continued = current_word
                        idy = idx + 1
                        while idy < sentence_len:
                            inner_char = sentence[idy]
<<<<<<< HEAD
                            if not self.case_sensitive:
                                inner_char = inner_char.lower()
                            current_word_continued += orig_sentence[idy]
=======
>>>>>>> b316c7e9
                            if inner_char not in self.non_word_boundaries and self._keyword in current_dict_continued:
                                current_word_continued += orig_sentence[idy]
                                # update longest sequence found
                                current_white_space = inner_char
                                longest_sequence_found = current_dict_continued[self._keyword]
                                sequence_end_pos = idy
                                is_longer_seq_found = True
                            if inner_char in current_dict_continued:
                                current_word_continued += orig_sentence[idy]
                                current_dict_continued = current_dict_continued[inner_char]
                            elif curr_cost > 0:
                                next_word = self.get_next_word(sentence[idy:])
                                current_dict_continued, cost, _ = next(
                                    self.levensthein(next_word, max_cost=curr_cost, start_node=current_dict_continued),
                                    ({}, 0, 0)
                                )
                                idy += len(next_word) - 1
                                curr_cost -= cost
                                current_word_continued += next_word  # just in case of a no match at the end
                                if not current_dict_continued:
                                    break
                            else:
                                break
                            idy += 1
                        else:
                            # end of sentence reached.
                            if self._keyword in current_dict_continued:
                                # update longest sequence found
                                current_white_space = ''
                                longest_sequence_found = current_dict_continued[self._keyword]
                                sequence_end_pos = idy
                                is_longer_seq_found = True
                        if is_longer_seq_found:
                            idx = sequence_end_pos
                            current_word = current_word_continued
                    current_dict = self.keyword_trie_dict
                    if longest_sequence_found:
                        curr_cost = max_cost
                        new_sentence.append(longest_sequence_found + current_white_space)
                        current_word = ''
                        current_white_space = ''
                    else:
                        new_sentence.append(current_word)
                        current_word = ''
                        current_white_space = ''
                else:
                    # we reset current_dict
                    current_dict = self.keyword_trie_dict
                    new_sentence.append(current_word)
                    current_word = ''
                    current_white_space = ''
            elif char in current_dict:
                # we can continue from this char
                current_word += orig_sentence[idx]
                current_dict = current_dict[char]
            elif curr_cost > 0:
                next_orig_word = self.get_next_word(orig_sentence[idx:])
                next_word = next_orig_word if self.case_sensitive else str.lower(next_orig_word)
                current_dict, cost, _ = next(
                    self.levensthein(next_word, max_cost=curr_cost, start_node=current_dict),
                    (self.keyword_trie_dict, 0, 0)
                )
                idx += len(next_word) - 1
                curr_cost -= cost
                current_word += next_orig_word  # just in case of a no match at the end
            else:
                current_word += orig_sentence[idx]
                # we reset current_dict
                current_dict = self.keyword_trie_dict
                # skip to end of word
                idy = idx + 1
                while idy < sentence_len:
                    char = sentence[idy]
                    if not self.case_sensitive:
                        char = char.lower()
                    current_word += orig_sentence[idy]
                    if char not in self.non_word_boundaries:
                        break
                    idy += 1
                idx = idy
                new_sentence.append(current_word)
                current_word = ''
                current_white_space = ''
            # if we are end of sentence and have a sequence discovered
            if idx + 1 >= sentence_len:
                if self._keyword in current_dict:
                    sequence_found = current_dict[self._keyword]
                    new_sentence.append(sequence_found)
                else:
                    new_sentence.append(current_word)
            idx += 1
        return "".join(new_sentence)

    def get_next_word(self, sentence):
        """
        Retrieve the next word in the sequence
        Iterate in the string until finding the first char not in non_word_boundaries

        Args:
            sentence (str): Line of text where we will look for the next word

        Returns:
            next_word (str): The next word in the sentence
        Examples:
            >>> from flashtext import KeywordProcessor
            >>> keyword_processor = KeywordProcessor()
            >>> keyword_processor.add_keyword('Big Apple')
            >>> 'Big'
        """
        next_word = str()
        for char in sentence:
            if char not in self.non_word_boundaries:
                break
            next_word += char
        return next_word

    def levensthein(self, word, max_cost=2, start_node=None):
        """
        Retrieve the nodes where there is a fuzzy match,
        via levenshtein distance, and with respect to max_cost

        Args:
            word (str): word to find a fuzzy match for
            max_cost (int): maximum levenshtein distance when performing the fuzzy match
            start_node (dict): Trie node from which the search is performed

        Yields:
            node, cost, depth (tuple): A tuple containing the final node,
                                      the cost (i.e the distance), and the depth in the trie

        Examples:
            >>> from flashtext import KeywordProcessor
            >>> keyword_processor = KeywordProcessor(case_sensitive=True)
            >>> keyword_processor.add_keyword('Marie', 'Mary')
            >>> next(keyword_processor.levensthein('Maria', max_cost=1))
            >>> ({'_keyword_': 'Mary'}, 1, 5)
            ...
            >>> keyword_processor = KeywordProcessor(case_sensitive=True
            >>> keyword_processor.add_keyword('Marie Blanc', 'Mary')
            >>> next(keyword_processor.levensthein('Mari', max_cost=1))
            >>> ({' ': {'B': {'l': {'a': {'n': {'c': {'_keyword_': 'Mary'}}}}}}}, 1, 5)
        """
        start_node = start_node or self.keyword_trie_dict
        rows = range(len(word) + 1)

        for char, node in start_node.items():
            yield from self._levenshtein_rec(char, node, word, rows, max_cost, depth=1)


    def _levenshtein_rec(self, char, node, word, rows, max_cost, depth=0):
        n_columns = len(word) + 1
        new_rows = [rows[0] + 1]
        cost = 0

        for col in range(1, n_columns):
            insert_cost = new_rows[col - 1] + 1
            delete_cost = rows[col] + 1
            replace_cost = rows[col - 1] + int(word[col - 1] != char)
            cost = min((insert_cost, delete_cost, replace_cost))
            new_rows.append(cost)

        stop_crit = isinstance(node, dict) and node.keys() & (self._white_space_chars | {self._keyword})
        if new_rows[-1] <= max_cost and stop_crit:
            yield node, cost, depth

        elif isinstance(node, dict) and min(new_rows) <= max_cost:
            for new_char, new_node in node.items():
                yield from self._levenshtein_rec(new_char, new_node, word, new_rows, max_cost, depth=depth + 1)<|MERGE_RESOLUTION|>--- conflicted
+++ resolved
@@ -620,12 +620,8 @@
         curr_cost = max_cost
         while idx < sentence_len:
             char = sentence[idx]
-<<<<<<< HEAD
             if not self.case_sensitive:
                 char = char.lower()
-            current_word += orig_sentence[idx]
-=======
->>>>>>> b316c7e9
             # when we reach whitespace
             if char not in self.non_word_boundaries:
                 current_word += orig_sentence[idx]
@@ -648,12 +644,8 @@
                         idy = idx + 1
                         while idy < sentence_len:
                             inner_char = sentence[idy]
-<<<<<<< HEAD
                             if not self.case_sensitive:
                                 inner_char = inner_char.lower()
-                            current_word_continued += orig_sentence[idy]
-=======
->>>>>>> b316c7e9
                             if inner_char not in self.non_word_boundaries and self._keyword in current_dict_continued:
                                 current_word_continued += orig_sentence[idy]
                                 # update longest sequence found
